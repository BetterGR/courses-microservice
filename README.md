--- conflicted
+++ resolved
@@ -1,5 +1,4 @@
 # Courses Microservice
-<<<<<<< HEAD
 
 This repository provides a gRPC service for managing courses records. The service is implemented in Go and uses Protobuf to define message types and service methods.
 
@@ -61,55 +60,5 @@
 ```
 
 ## License
-=======
-This repository provides a gRPC service for managing courses records. The service is implemented in Go and uses Protobuf to define message types and service methods.
 
-## **Setup**
-
-**1. Setup Prerequisites**
-
-Make sure you have the following installed:
-
-- Go (latest stable version recommended)
-- Protobuf Compiler (protoc)
-- Docker (if using Docker deployment)
-- PostgreSQL database (ensure PostgreSQL is installed and running.)
-
-**2. Clone the Repository**
-
-    git clone https://github.com/BetterGR/courses-microservice.git
-
-**3. Set Up Environment Variables**
-
-Create a .env file in the root directory with the following environment variables:
-
-    GRPC_PORT=localhost:50054  
-    AUTH_ISSUER=http://auth.BetterGR.org  
-    DSN=postgres://postgres:bettergr2425@localhost:5432/bettergr?sslmode=disable  
-    DB_NAME=bettergr  
-
-**4. Configure MicroService Library**
-
-This repository depends on the TekClinic/MicroService-Lib library for authentication and environment variable management. Proper configuration of the required environment variables from TekClinic/MicroService-Lib is essential. Refer to its documentation for proper setup.
-
-**4. Start the gRPC Server**
-
-To start the server, open the terminal in the courses-microservice directory and run the following:
-
-    go mod init github.com/BetterGR/courses-microservice
-    make run
-
-**5. Testing**
-
-To run unit tests:
-
-    make test
-
-**6. Makefile Help**
-
-For more available commands and their descriptions, run: `make help`.
-
-## **License**
->>>>>>> 06012916
-
-This project is licensed under the Apache 2.0 License. See the LICENSE file for more details.+This project is licensed under the Apache 2.0 License. See the LICENSE file for more details.
