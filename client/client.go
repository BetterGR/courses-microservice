--- conflicted
+++ resolved
@@ -3,66 +3,38 @@
 import (
 	"context"
 	"flag"
-<<<<<<< HEAD
-=======
-	"fmt"
->>>>>>> 640658f0
 	"log"
 	"time"
 
+	pb "github.com/BetterGR/course-microservice/protos"
 	pb "github.com/BetterGR/course-microservice/protos"
 	"google.golang.org/grpc"
 	"google.golang.org/grpc/credentials/insecure"
 )
 
-<<<<<<< HEAD
 const serverAddress = "localhost:50052"
-=======
-const (
-	serverAddress = "localhost:50052"
-)
->>>>>>> 640658f0
 
 func main() {
 	flag.Parse()
 
 	// Connect to the gRPC server
-<<<<<<< HEAD
 	conn, err := grpc.Dial(serverAddress, grpc.WithTransportCredentials(insecure.NewCredentials()))
 	if err != nil {
 		log.Fatalf("Failed to connect to the server: %v", err)
-=======
-	//nolint:staticcheck
-	conn, err := grpc.Dial(serverAddress, grpc.WithTransportCredentials(insecure.NewCredentials()))
-	if err != nil {
-		log.Fatalf("Failed to connect to server: %v", err)
->>>>>>> 640658f0
 	}
 	defer conn.Close()
 
 	client := pb.NewCourseServiceClient(conn)
 
-<<<<<<< HEAD
 	// Add the "Theory of Computation" course
 	addCourse(client, "Theory of Computation", "Advanced course covering automata, Turing machines, and computational theory", "Spring 2025")
 }
 
 func addCourse(client pb.CourseServiceClient, name, description, semester string) {
-=======
-	// Create a course
-	createCourse(client)
-
-	// Get the created course
-	getCourse(client, "C1")
-}
-
-func createCourse(client pb.CourseServiceClient) {
->>>>>>> 640658f0
 	ctx, cancel := context.WithTimeout(context.Background(), time.Second)
 	defer cancel()
 
 	req := &pb.CreateCourseRequest{
-<<<<<<< HEAD
 		Name:        name,
 		Description: description,
 		Semester:    semester,
@@ -74,37 +46,4 @@
 	}
 
 	log.Printf("Course created successfully with ID: %s", res.CourseId)
-=======
-		Name:        "Algorithms-1",
-		Description: "An introduction to algorithms",
-		Semester:    "Spring-2025",
-	}
-
-	resp, err := client.CreateCourse(ctx, req)
-	if err != nil {
-		log.Fatalf("Failed to create course: %v", err)
-	}
-
-	fmt.Printf("Created course with ID: %s\n", resp.GetCourseId())
-}
-
-func getCourse(client pb.CourseServiceClient, courseId string) {
-	ctx, cancel := context.WithTimeout(context.Background(), time.Second)
-	defer cancel()
-
-	req := &pb.GetCourseRequest{
-		CourseId: courseId,
-	}
-
-	resp, err := client.GetCourse(ctx, req)
-	if err != nil {
-		log.Fatalf("Failed to get course: %v", err)
-	}
-
-	fmt.Printf("Retrieved course:\n")
-	fmt.Printf("ID: %s\n", resp.GetCourseId())
-	fmt.Printf("Name: %s\n", resp.GetName())
-	fmt.Printf("Description: %s\n", resp.GetDescription())
-	fmt.Printf("Semester: %s\n", resp.GetSemester())
->>>>>>> 640658f0
 }